--- conflicted
+++ resolved
@@ -264,11 +264,7 @@
         let hasAborted = false;
         await new AsyncHooks(
             (_url: string, signal?: AbortSignal): Promise<unknown> => {
-<<<<<<< HEAD
-                if (signal?.aborted !== undefined) {
-=======
                 if (signal?.aborted !== undefined && signal.aborted) {
->>>>>>> 4a8b68f5
                     hasAborted = signal.aborted;
                 }
                 return Promise.resolve("data");
