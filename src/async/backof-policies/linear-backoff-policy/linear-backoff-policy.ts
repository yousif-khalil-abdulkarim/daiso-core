--- conflicted
+++ resolved
@@ -2,7 +2,6 @@
  * @module Async
  */
 
-<<<<<<< HEAD
 import {
     callInvokable,
     isInvokable,
@@ -13,10 +12,6 @@
     DynamicBackoffPolicy,
 } from "@/async/backof-policies/_shared.js";
 import { withJitter } from "@/async/backof-policies/_shared.js";
-=======
-import { TimeSpan } from "@/utilities/_module-exports.js";
-import type { BackoffPolicy } from "@/async/backof-policies/_shared.js";
->>>>>>> cc0d9e94
 
 /**
  *
@@ -61,12 +56,8 @@
         }
         // const { jitter = 0.5, _mathRandom = Math.random } = settings;
         const linear = Math.min(maxDelay, minDelay * attempt);
-<<<<<<< HEAD
         return TimeSpan.fromMilliseconds(
             withJitter(jitter, linear, _mathRandom),
         );
-=======
-        return TimeSpan.fromMilliseconds(linear);
->>>>>>> cc0d9e94
     };
 }