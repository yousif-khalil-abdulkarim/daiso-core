--- conflicted
+++ resolved
@@ -53,11 +53,7 @@
             retry({
                 maxAttempts: 4,
                 backoffPolicy: () => TimeSpan.fromMilliseconds(0),
-<<<<<<< HEAD
-                retryPolicy: (error) => error instanceof ErrorA,
-=======
                 errorPolicy: (error) => error instanceof ErrorA,
->>>>>>> f15437cc
             }),
         ).invoke();
 
@@ -73,11 +69,7 @@
             retry({
                 maxAttempts: 4,
                 backoffPolicy: () => TimeSpan.fromMilliseconds(0),
-<<<<<<< HEAD
-                retryPolicy: (error) => error instanceof ErrorA,
-=======
                 errorPolicy: (error) => error instanceof ErrorA,
->>>>>>> f15437cc
             }),
         ).invoke();
 
